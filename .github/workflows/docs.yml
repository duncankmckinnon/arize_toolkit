name: Deploy docs to GitHub Pages

on:
  push:
    branches:
      - main
    paths:
      - 'docs_site/**'
      - 'mkdocs.yml'
  workflow_dispatch:

permissions:
  contents: read
  pages: write
  id-token: write

concurrency:
  group: "pages"
  cancel-in-progress: false

jobs:
  build:
    runs-on: ubuntu-latest
    steps:
<<<<<<< HEAD
      - uses: actions/checkout@v4
      
      - name: Setup Python
        uses: actions/setup-python@v5
=======
      - uses: actions/checkout@v3
      
      - name: Setup Python
        uses: actions/setup-python@v4
>>>>>>> 057bc5b1
        with:
          python-version: '3.10'

      - name: Install dependencies
        run: pip install mkdocs-material
      
      - name: Build with MkDocs
        run: mkdocs build
      
      - name: Upload Pages artifact
<<<<<<< HEAD
        uses: actions/upload-pages-artifact@v3
=======
        uses: actions/upload-pages-artifact@v2
>>>>>>> 057bc5b1
        with:
          path: site

  deploy:
    needs: build
    environment:
      name: github-pages
      url: ${{ steps.deployment.outputs.page_url }}
    runs-on: ubuntu-latest
    steps:
      - name: Deploy to GitHub Pages
        id: deployment
<<<<<<< HEAD
        uses: actions/deploy-pages@v4
=======
        uses: actions/deploy-pages@v2 
>>>>>>> 057bc5b1
<|MERGE_RESOLUTION|>--- conflicted
+++ resolved
@@ -22,17 +22,11 @@
   build:
     runs-on: ubuntu-latest
     steps:
-<<<<<<< HEAD
       - uses: actions/checkout@v4
       
       - name: Setup Python
         uses: actions/setup-python@v5
-=======
-      - uses: actions/checkout@v3
-      
-      - name: Setup Python
-        uses: actions/setup-python@v4
->>>>>>> 057bc5b1
+
         with:
           python-version: '3.10'
 
@@ -43,11 +37,7 @@
         run: mkdocs build
       
       - name: Upload Pages artifact
-<<<<<<< HEAD
         uses: actions/upload-pages-artifact@v3
-=======
-        uses: actions/upload-pages-artifact@v2
->>>>>>> 057bc5b1
         with:
           path: site
 
@@ -60,8 +50,4 @@
     steps:
       - name: Deploy to GitHub Pages
         id: deployment
-<<<<<<< HEAD
-        uses: actions/deploy-pages@v4
-=======
-        uses: actions/deploy-pages@v2 
->>>>>>> 057bc5b1
+        uses: actions/deploy-pages@v4