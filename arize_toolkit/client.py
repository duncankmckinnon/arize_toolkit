import logging
import os
from datetime import datetime, timedelta, timezone
from time import sleep
from typing import Dict, List, Literal, Optional, Tuple, Union

from gql import Client as GraphQLClient
from gql.transport.requests import RequestsHTTPTransport
from pandas import DataFrame

from arize_toolkit.exceptions import ArizeAPIException
from arize_toolkit.model_managers import MonitorManager
from arize_toolkit.queries.custom_metric_queries import (
    CreateCustomMetricMutation,
    DeleteCustomMetricMutation,
    GetAllCustomMetricsByModelIdQuery,
    GetAllCustomMetricsQuery,
    GetCustomMetricByIDQuery,
    GetCustomMetricQuery,
    UpdateCustomMetricMutation,
)
from arize_toolkit.queries.language_models import (
    CreateAnnotationMutation,
    CreatePromptMutation,
    CreatePromptVersionMutation,
    DeletePromptMutation,
    GetAllPromptsQuery,
    GetAllPromptVersionsQuery,
    GetPromptByIDQuery,
    GetPromptQuery,
    UpdatePromptMutation,
)
from arize_toolkit.queries.model_queries import DeleteDataMutation, GetAllModelsQuery, GetModelByIDQuery, GetModelQuery, GetModelVolumeQuery, GetPerformanceMetricValuesQuery
from arize_toolkit.queries.monitor_queries import (
    CreateDataQualityMonitorMutation,
    CreateDriftMonitorMutation,
    CreatePerformanceMonitorMutation,
    DeleteMonitorMutation,
    GetAllModelMonitorsQuery,
    GetMonitorByIDQuery,
    GetMonitorQuery,
)
from arize_toolkit.queries.space_queries import OrgIDandSpaceIDQuery
from arize_toolkit.utils import FormattedPrompt, parse_datetime

logger = logging.getLogger("arize_toolkit")


class Client:
    """Client for the Arize API

    Args:
        - `organization` (str): The Arize organization name
        - `space` (str): The Arize space name
        - `arize_developer_key` (Optional[str]): The API key. This can be copied from the space settings page in Arize.
        - `arize_app_url` (Optional[str]): The URL of the Arize API (default for SaaS is https://app.arize.com). For on-prem deployments, this will need to be set to the URL of Arize app.
        - `sleep_time` (Optional[int]): The number of seconds to sleep between API requests (may be needed if rate limiting is an issue)
    (Note: ARIZE_DEVELOPER_KEY environment variable can be set instead of passing in `arize_developer_key`)

    Properties:
        space (str): The Arize space name
        organization (str): The Arize organization name
        org_id (str): The Arize organization ID
        space_id (str): The Arize space ID
        sleep_time (int): The sleep time between API requests
        arize_app_url (str): The URL of the Arize API
        space_url (str): The URL of the current space

    """

    org_id: str
    space_id: str

    def __init__(
        self,
        organization: str,
        space: str,
        arize_developer_key: Optional[str] = None,
        arize_app_url: str = "https://app.arize.com",
        sleep_time: int = 0,
    ):
        self.organization = organization
        self.space = space
        self.sleep_time = sleep_time
        self.arize_app_url = arize_app_url
        arize_developer_key = arize_developer_key or os.getenv("ARIZE_DEVELOPER_KEY")
        self._graphql_client = GraphQLClient(
            transport=RequestsHTTPTransport(
                url=f"{self.arize_app_url}/graphql",
                headers={"x-api-key": arize_developer_key},
            )
        )
        self._set_org_and_space_id()

    def _set_org_and_space_id(self) -> None:
        results = OrgIDandSpaceIDQuery.run_graphql_query(self._graphql_client, organization=self.organization, space=self.space)
        self.org_id = results.organization_id
        self.space_id = results.space_id

    def set_sleep_time(self, sleep_time: int) -> "Client":
        """Updates the sleep time between API requests.

        Args:
            sleep_time (int): The number of seconds to sleep between API requests

        Returns:
            Client: The updated client

        """
        self.sleep_time = sleep_time
        return self

    def switch_space(self, space: str, organization: Optional[str] = None) -> str:
        """Switches the space for the client. Can also switch to a space in a different organization.

        Args:
            space (str): The space to switch to
            organization (Optional[str]): The organization to switch to (defaults to the current organization)

        Returns:
            str: The URL of the new space

        """
        space = space
        organization = organization or self.organization
        result = OrgIDandSpaceIDQuery.run_graphql_query(self._graphql_client, organization=organization, space=space)
        if self.space_id != result.space_id:
            self.org_id = result.organization_id
            self.space_id = result.space_id
            self.organization = organization
            self.space = space
        return self.space_url

    @property
    def space_url(self) -> str:
        return f"{self.arize_app_url}/organizations/{self.org_id}/spaces/{self.space_id}"

    def model_url(self, model_id: str) -> str:
        return f"{self.space_url}/models/{model_id}"

    def custom_metric_url(self, model_id: str, custom_metric_id: str) -> str:
        return f"{self.model_url(model_id)}/custom_metrics/{custom_metric_id}"

    def monitor_url(self, monitor_id: str) -> str:
        return f"{self.space_url}/monitors/{monitor_id}"

    def prompt_url(self, prompt_id: str) -> str:
        return f"{self.space_url}/prompt-hub/{prompt_id}"

    def prompt_version_url(self, prompt_id: str, prompt_version_id: str) -> str:
        return f"{self.prompt_url(prompt_id)}?version={prompt_version_id}"

    def get_all_models(self) -> List[dict]:
        """Retrieves all models in the current space.

        Returns:
            List[dict]: A list of model dictionaries, each containing:
            - id (str): Unique identifier for the model
            - name (str): Name of the model
            - modelType (ModelType): Type of the model (e.g. numeric, categorical)
            - createdAt (datetime): When the model was created
            - isDemoModel (bool): Whether this is a demo model

        Raises:
            ArizeAPIException: If there is an error retrieving models from the API

        """
        results = GetAllModelsQuery.iterate_over_pages(self._graphql_client, space_id=self.space_id, sleep_time=self.sleep_time)
        return [result.to_dict() for result in results]

    def get_model_by_id(self, model_id: str) -> dict:
        """Retrieves a specific model by ID.

        Args:
            model_id (str): The ID of the model to retrieve

        Returns:
            dict: A dictionary containing model information:
            - id (str): Unique identifier for the model
            - name (str): Name of the model
            - modelType (ModelType): Type of the model
            - createdAt (datetime): When the model was created
            - isDemoModel (bool): Whether this is a demo model

        Raises:
            ArizeAPIException: If the model is not found or there is an API error

        """
        results = GetModelByIDQuery.run_graphql_query(self._graphql_client, model_id=model_id, space_id=self.space_id)
        return results.to_dict()

    def get_model(self, model_name: str) -> dict:
        """Retrieves a specific model by name from the current space.

        Args:
            model_name (str): The name of the model to retrieve

        Returns:
            dict: A dictionary containing model information:
            - id (str): Unique identifier for the model
            - name (str): Name of the model
            - modelType (ModelType): Type of the model
            - createdAt (datetime): When the model was created
            - isDemoModel (bool): Whether this is a demo model

        Raises:
            ArizeAPIException: If the model is not found or there is an API error

        """
        results = GetModelQuery.run_graphql_query(self._graphql_client, model_name=model_name, space_id=self.space_id)
        return results.to_dict()

    def get_model_url(self, model_name: str) -> str:
        """Retrieves the path to a specific model by name from the current space.

        Args:
            model_name (str): The name of the model to retrieve

        Returns:
            str: The path to the model

        """
        model = GetModelQuery.run_graphql_query(self._graphql_client, model_name=model_name, space_id=self.space_id)
        return self.model_url(model.id)

    def get_model_volume_by_id(
        self,
        model_id: str,
        start_time: Optional[Union[datetime, str]] = None,
        end_time: Optional[Union[datetime, str]] = None,
    ) -> dict:
        """Retrieves prediction volume statistics for a specific model by ID.

        If start_time and end_time are not provided, the default is the previous 30 days.

        Args:
            model_id (str): The ID of the model to get volume for
            start_time (Optional[datetime | str]): Start time for volume calculation.
            end_time (Optional[datetime | str]): End time for volume calculation.

        Returns:
            int: The total number of predictions in the time period

        Raises:
            ArizeAPIException: If the model is not found or there is an API error

        """
        if start_time:
            start_time = parse_datetime(start_time)
        if end_time:
            end_time = parse_datetime(end_time)
        results = GetModelVolumeQuery.run_graphql_query(
            self._graphql_client,
            model_id=model_id,
            start_time=start_time,
            end_time=end_time,
        )
        return results.totalVolume

    def get_model_volume(
        self,
        model_name: str,
        start_time: Optional[Union[datetime, str]] = None,
        end_time: Optional[Union[datetime, str]] = None,
    ) -> dict:
        """Retrieves prediction volume statistics for a specific model.
        If start_time and end_time are not provided, the default is the previous 30 days.

        Args:
            model_name (str): The name of the model to get volume for
            start_time (Optional[datetime | str]): Start time for volume calculation.
                If None, uses the earliest available data.
            end_time (Optional[datetime | str]): End time for volume calculation.
                If None, uses the latest available data.

        Returns:
            int: The total number of predictions in the time period

        Raises:
            ArizeAPIException: If the model is not found or there is an API error

        """
        model = GetModelQuery.run_graphql_query(
            self._graphql_client,
            model_name=model_name,
            space_id=self.space_id,
        )
        return self.get_model_volume_by_id(model_id=model.id, start_time=start_time, end_time=end_time)

    def get_total_volume(
        self,
        start_time: Optional[Union[datetime, str]] = None,
        end_time: Optional[Union[datetime, str]] = None,
    ) -> Tuple[int, Dict[str, int]]:
        """Retrieves prediction volume statistics for all models in the space.
        If start_time and end_time are not provided, the default is the previous 30 days.

        Args:
            start_time (Optional[datetime | str]): Start time for volume calculation.
            end_time (Optional[datetime | str]): End time for volume calculation.

        Returns:
            Tuple[int, Dict[str, int]]: A tuple containing:
            - int: The total number of predictions in the time period
            - Dict[str, int]: A dictionary mapping model names to their prediction volumes

        Raises:
            ArizeAPIException: If the space is not found or there is an API error

        """
        if start_time:
            start_time = parse_datetime(start_time)
        if end_time:
            end_time = parse_datetime(end_time)
        models = GetAllModelsQuery.iterate_over_pages(
            self._graphql_client,
            space_id=self.space_id,
            sleep_time=self.sleep_time,
        )
        total_volume = 0
        model_volumes = {}

        for model in models:
            sleep(self.sleep_time)
            model_id = model.id
            model_name = model.name
            model_volume = self.get_model_volume_by_id(model_id, start_time, end_time)
            total_volume += model_volume
            model_volumes[model_name] = model_volume

        return total_volume, model_volumes

    def delete_data_by_id(
        self,
        model_id: str,
        start_time: Union[datetime, str],
        end_time: Optional[Union[datetime, str]] = None,
        environment: Literal["PRODUCTION", "PREPRODUCTION"] = "PRODUCTION",
    ) -> bool:
        """Deletes data from a model for a given time range and environment.

        Args:
            model_id (str): The ID of the model to delete data from
            start_time (datetime | str): The start time of the time range to delete data from
            end_time (Optional[datetime | str]): The end time of the time range to delete data from (defaults to now)
            environment (Literal["PRODUCTION", "PREPRODUCTION"]): The environment to delete data from (defaults to PRODUCTION)

        Returns:
            bool: True if the data was deleted successfully, False otherwise

        Raises:
            ArizeAPIException: If the model is not found or there is an API error

        """
        if start_time:
            start_time = parse_datetime(start_time)
        if end_time:
            end_time = parse_datetime(end_time)
        variables = {
            "modelId": model_id,
            "startTime": start_time,
            "environment": environment.upper(),
        }
        if end_time and end_time > start_time:
            variables["endTime"] = end_time

        result = DeleteDataMutation.run_graphql_mutation(
            self._graphql_client,
            **variables,
        )
        return result.success

    def delete_data(
        self,
        model_name: str,
        start_time: Union[datetime, str],
        end_time: Optional[Union[datetime, str]] = None,
        environment: Literal["PRODUCTION", "PREPRODUCTION"] = "PRODUCTION",
    ) -> bool:
        """Deletes data from a model for a given time range and environment.

        Args:
            model_name (str): The name of the model to delete data from
            start_time (datetime | str): The start time of the time range to delete data from
            end_time (Optional[datetime | str]): The end time of the time range to delete data from (defaults to now)
            environment (Literal["PRODUCTION", "PREPRODUCTION"]): The environment to delete data from (defaults to PRODUCTION)

        Returns:
            bool: True if the data was deleted successfully, False otherwise

        Raises:
            ArizeAPIException: If the model is not found or there is an API error

        """
        model = GetModelQuery.run_graphql_query(
            self._graphql_client,
            model_name=model_name,
            space_id=self.space_id,
        )
        return self.delete_data_by_id(model.id, start_time, end_time, environment)

    def get_performance_metric_over_time(
        self,
        metric: str,
        environment: str,
        model_id: Optional[str] = None,
        model_name: Optional[str] = None,
        granularity: str = "month",
        start_time: Optional[datetime] = None,
        end_time: Optional[datetime] = None,
        to_dataframe: bool = True,
    ) -> Union[List[dict], DataFrame]:
        """Get the performance metric over time for a model.

        Args:
            metric (str): The name of the metric to get the performance metric over time for (e.g. "accuracy", "f_1", "precision", "recall", "auc_roc", ...)
            environment (str): The environment to get the performance metric over time for (options are "production", "staging", "development", "tracing")
            model_id (Optional[str]): The ID of the model to get the performance metric over time for (either model_id or model_name must be provided)
            model_name (Optional[str]): The name of the model to get the performance metric over time for (either model_id or model_name must be provided)
            granularity (Optional[str]): The granularity of the performance metric over time (options are "hour", "day", "week", "month", default is "month")
            start_time (Optional[datetime | str]): The start time of the performance metric over time (defaults to 30 days ago)
            end_time (Optional[datetime | str]): The end time of the performance metric over time (defaults to now)
            to_dataframe (bool): Whether to return the performance metrics as list of dictionaries or a pandas DataFrame with columns "metricDisplayDate" and "metricValue" (default is True)

        Returns:
            Union[List[dict], DataFrame]: A list of dictionaries containing the performance metric over time for each data window or
            a pandas DataFrame with columns "metricDisplayDate" and "metricValue"

        """
        if not model_id and not model_name:
            raise ValueError("Either model_id or model_name must be provided")
        if not model_id:
            model = GetModelQuery.run_graphql_query(
                self._graphql_client,
                model_name=model_name,
                space_id=self.space_id,
            )
            model_id = model.id
        if start_time:
            start_time = parse_datetime(start_time)
        else:
            # default to 30 days ago
            start_time = datetime.now(tz=timezone.utc) - timedelta(days=30)
        if end_time:
            end_time = parse_datetime(end_time)
        else:
            # default to now
            end_time = datetime.now(tz=timezone.utc)

        if start_time > end_time:
            # verify start_time is before end_time
            raise ValueError("start_time must be before end_time")

        results = GetPerformanceMetricValuesQuery.run_graphql_query_to_list(
            self._graphql_client,
            modelId=model_id,
            metric=metric,
            environment=environment,
            granularity=granularity,
            startDate=start_time,
            endDate=end_time,
        )
        list_of_results = [result.to_dict() for result in results]
        if to_dataframe and len(list_of_results) > 0:
            return DataFrame.from_records(list_of_results)
        return list_of_results

    def create_annotation(
        self,
        name: str,
        updated_by: str,
        record_id: str,
        annotation_type: Literal["label", "score"],
        model_id: Optional[str] = None,
        model_name: Optional[str] = None,
        label: Optional[str] = None,
        score: Optional[float] = None,
        note: Optional[str] = None,
        model_environment: Optional[str] = None,
        start_time: Optional[Union[datetime, str]] = None,
    ) -> bool:
        """Creates an annotation on a record for a model.

        Args:
            name (str): The name of the annotation
            updated_by (str): The user who updated the annotation
            record_id (str): The ID of the record to annotate
            annotation_type (Literal["label", "score"]): The type of annotation
            model_id (Optional[str]): The ID of the model to annotate (either model_id or model_name must be provided)
            model_name (Optional[str]): The name of the model to annotate (either model_id or model_name must be provided)
            label (Optional[str]): The label of the annotation (required if annotation_type is "label")
            score (Optional[float]): The score of the annotation (required if annotation_type is "score")
            note (Optional[str]): A note to accompany the annotation
            model_environment (Optional[str]): The environment of the model (options are "production", "staging", "development", "tracing", defaults to "tracing")
            start_time (Optional[datetime | str]): The start time of the annotation (defaults to now)

        Returns:
            bool: True if the annotation was created successfully, False otherwise

        Raises:
            ValueError: If neither model_id nor model_name is provided or annotation_type does not match annotation given
            ArizeAPIException: If the model is not found or there is an API error

        """
        if not model_id and not model_name:
            raise ValueError("Either model_id or model_name must be provided")
        if not model_id:
            model = GetModelQuery.run_graphql_query(
                self._graphql_client,
                model_name=model_name,
                space_id=self.space_id,
            )
            model_id = model.id
        inputs = {
            "modelId": model_id,
            "recordId": record_id,
            "annotations": [
                {
                    "name": name,
                    "updatedBy": updated_by,
                    "label": label,
                    "score": score,
                    "annotationType": annotation_type,
                }
            ],
        }
        if start_time:
            inputs["startTime"] = parse_datetime(start_time)
        if note:
            inputs["note"] = {"text": note}
        if model_environment:
            inputs["modelEnvironment"] = model_environment
        result = CreateAnnotationMutation.run_graphql_mutation(
            self._graphql_client,
            **inputs,
        )
        return result.success

    def get_all_prompts(self) -> List[dict]:
        """Retrieves all prompts in the space.

        Returns:
            List[dict]: A list of prompt dictionaries, each containing:
            - id (str): The ID of the prompt
            - name (str): The name of the prompt
            - description (str): The description of the prompt
            - tags (List[str]): The tags of the prompt
            - commitMessage (str): The commit message of the prompt
            - createdBy (dict): The user who created the prompt
            - messages (List[dict]): The messages of the prompt
            - inputVariableFormat (str): The input variable format of the prompt
            - toolChoice (str): The tool choice of the prompt
            - toolCalls (List[dict]): The tool calls of the prompt
            - llmParameters (dict): The LLM parameters of the prompt
            - createdAt (datetime): The date and time the prompt was created
            - updatedAt (datetime): The date and time the prompt was last updated
            - provider (str): The provider of the prompt
            - modelName (str): The model name of the prompt

        Raises:
            ArizeAPIException: If the prompt is not found or there is an API error

        """
        results = GetAllPromptsQuery.iterate_over_pages(
            self._graphql_client,
            sleep_time=self.sleep_time,
            space_id=self.space_id,
        )
        return [result.to_dict() for result in results]

    def get_prompt_by_id(self, prompt_id: str) -> dict:
        """Retrieves a prompt by ID.

        Args:
            prompt_id (str): The ID of the prompt to retrieve

        Returns:
            dict: A dictionary containing the prompt information
            - id (str): The ID of the prompt
            - name (str): The name of the prompt
            - description (str): The description of the prompt
            - tags (List[str]): The tags of the prompt
            - commitMessage (str): The commit message of the prompt
            - createdBy (dict): The user who created the prompt
            - messages (List[dict]): The messages of the prompt
            - inputVariableFormat (str): The input variable format of the prompt
            - toolChoice (str): The tool choice of the prompt
            - toolCalls (List[dict]): The tool calls of the prompt
            - llmParameters (dict): The LLM parameters of the prompt
            - createdAt (datetime): The date and time the prompt was created
            - updatedAt (datetime): The date and time the prompt was last updated
            - provider (str): The provider of the prompt
            - modelName (str): The model name of the prompt


        Raises:
            ArizeAPIException: If the prompt is not found or there is an API error

        """
        result = GetPromptByIDQuery.run_graphql_query(
            self._graphql_client,
            prompt_id=prompt_id,
        )
        return result.to_dict()

    def get_prompt(self, prompt_name: str) -> dict:
        """Retrieves a prompt by name.

        Args:
            prompt_name (str): The name of the prompt to retrieve

        Returns:
            dict: A dictionary containing the prompt information
            - id (str): The ID of the prompt
            - name (str): The name of the prompt
            - description (str): The description of the prompt
            - tags (List[str]): The tags of the prompt
            - commitMessage (str): The commit message of the prompt
            - createdBy (dict): The user who created the prompt
            - messages (List[dict]): The messages of the prompt
            - inputVariableFormat (str): The input variable format of the prompt
            - toolChoice (str): The tool choice of the prompt
            - toolCalls (List[dict]): The tool calls of the prompt
            - llmParameters (dict): The LLM parameters of the prompt
            - createdAt (datetime): The date and time the prompt was created
            - updatedAt (datetime): The date and time the prompt was last updated
            - provider (str): The provider of the prompt
            - modelName (str): The model name of the prompt

        Raises:
            ArizeAPIException: If the prompt is not found or there is an API error

        """
        result = GetPromptQuery.run_graphql_query(
            self._graphql_client,
            prompt_name=prompt_name,
            space_id=self.space_id,
        )
        return result.to_dict()

    def get_formatted_prompt(self, prompt_name: str, **variables) -> FormattedPrompt:
        """Retrieves a formatted prompt by name.

        Args:
            prompt_name (str): The name of the prompt to retrieve
            **variables (dict): The variables to format the prompt with

        Returns:
            FormattedPrompt: The formatted prompt

        Raises:
            ArizeAPIException: If the prompt is not found or there is an API error

        """
        prompt = GetPromptQuery.run_graphql_query(
            self._graphql_client,
            prompt_name=prompt_name,
            space_id=self.space_id,
        )
        return prompt.format(**variables)

    def get_all_prompt_versions(self, prompt_name: str) -> List[dict]:
        """Retrieves all prompt versions for a prompt.

        Args:
            prompt_name (str): The name of the prompt to retrieve

        Returns:
            List[dict]: A list of prompt version dictionaries, each containing:
            - id (str): The ID of the prompt version
            - commitMessage (str): The commit message of the prompt version
            - provider (str): The provider of the prompt version
            - modelName (str): The model name of the prompt version
            - messages (List[dict]): The messages of the prompt version
            - inputVariableFormat (str): The input variable format of the prompt version
            - toolChoice (str): The tool choice of the prompt version
            - toolCalls (List[dict]): The tool calls of the prompt version
            - llmParameters (dict): The LLM parameters of the prompt version
            - createdBy (dict): The user who created the prompt version
            - createdAt (datetime): The date and time the prompt version was created

        Raises:
            ArizeAPIException: If the prompt is not found or there is an API error

        """
        results = GetAllPromptVersionsQuery.iterate_over_pages(
            self._graphql_client,
            sleep_time=self.sleep_time,
            space_id=self.space_id,
            prompt_name=prompt_name,
        )
        return [result.to_dict() for result in results]

    def create_prompt(
        self,
        name: str,
        messages: List[dict],
        commit_message: Optional[str] = "created prompt",
        description: Optional[str] = None,
        tags: Optional[List[str]] = None,
        input_variable_format: Optional[str] = None,
        provider: Optional[str] = None,
        model_name: Optional[str] = None,
        tools: Optional[List[dict]] = None,
        tool_choice: Optional[dict] = None,
        invocation_params: Optional[dict] = None,
        provider_params: Optional[dict] = None,
    ) -> bool:
        """Create a new prompt or prompt version.

        Args:
            name (str): The name of the prompt
            commit_message (Optional[str]): The commit message of the prompt (default: "created prompt")
            messages (List[dict]): The messages of the prompt
            description (Optional[str]): The description of the prompt
            tags (Optional[List[str]]): The tags of the prompt
            input_variable_format (Optional[str]): The input variable format of the prompt ("f_string", "mustache", "none")
            provider (Optional[str]): The provider of the llm model to use for the prompt ("openAI", "awsBedrock", "azureOpenAI", "vertexAI", "custom") (default: "openAI")
            model_name (Optional[str]): The name of the llm model to use for the prompt (e.g. "gpt-4o-mini")
            tools (Optional[List[dict]]): The tools of the prompt (example below)
            tool_choice (Optional[dict]): The tool choice of the prompt (example below)
            invocation_params (Optional[dict]): The invocation parameters of the prompt (example below)
            provider_params (Optional[dict]): The provider parameters of the prompt (example below)

        Format of the messages:
        ```python
        messages = [
            {"role": "system", "content": "You are a helpful assistant."},
            {"role": "user", "content": "{question} {context}"},
        ]
        ```
        ## Using tools:
        Format of the tools:
        ```python
        tools = [
            {
                "type": "function",
                "function": {
                    "name": "get_weather",
                    "description": "Get the weather in a given location",
                    "parameters": {"location": "San Francisco"}
                }
            },
            ...
        ]
        ```
        or using tool choice:
        ```python
        tool_choice = {
            "choice": "required",
            "tool": {
                    "type": "function",
                    "function": {
                        "name": "get_weather",
                        "description": "Get the weather in a given location",
                        "parameters": {
                            "location": "San Francisco"
                        }
                    }
                }
            }
        }
        ```

        ## Using invocation and provider parameters:
        Format of the Invocation Parameters:
        ```python
        invocation_params = {
            "temperature": 0.5,
            "top_p": 1.0,
            "top_k": 100,
            "stop": ["stop_sequence_1", "stop_sequence_2"],
            "max_tokens": 100,
            "max_completion_tokens": 100,
            "presence_penalty": 0.0,
            "frequency_penalty": 0.0,
        }
        ```

        Format of the Provider Parameters:
        ```python
        provider_params = {
            "azureParams": {
                "azureDeploymentName": "deployment_name",
                "azureOpenAIEndpoint": "endpoint",
                "azureOpenAIVersion": "version"
            },
            "customProviderParams": {
                "customModelEndpoint": {
                    "baseUrl": "...",
                    "modelName": "...",
                    "compatibleFormat": "azureopenai"
                }
            }
        }
        ```

        Returns:
            str: The url of the created prompt or prompt version

        Raises:
            ArizeAPIException: If the prompt is not found or there is an API error

        """
        if tools or tool_choice:
            invocation_params = invocation_params or {}
            if tool_choice:
                invocation_params["toolConfig"] = {"toolChoice": tool_choice}
            else:
                invocation_params["toolConfig"] = {"tools": tools}
        prompt_id = None
        variables = {
            "spaceId": self.space_id,
            "commitMessage": commit_message,
            "messages": messages,
        }
        try:
            prompt = self.get_prompt(name)
            prompt_id = prompt["id"]
            variables["promptId"] = prompt_id
            variables["provider"] = provider or prompt["provider"]
            variables["model"] = model_name or prompt["modelName"]
            variables["inputVariableFormat"] = input_variable_format or prompt["inputVariableFormat"]
            if provider_params:
                variables["providerParams"] = provider_params
            if invocation_params and prompt["toolCalls"]:
                if "toolConfig" in invocation_params:
                    variables["invocationParams"] = invocation_params
                else:
                    variables["invocationParams"] = {"toolConfig": prompt["toolCalls"]}
            elif prompt["toolCalls"]:
                variables["invocationParams"] = {"toolConfig": prompt["toolCalls"]}
            elif invocation_params:
                variables["invocationParams"] = invocation_params
        except ArizeAPIException:
            for key, value in {
                "name": name,
                "description": description,
                "tags": tags,
                "provider": provider,
                "model": model_name,
                "inputVariableFormat": input_variable_format,
                "invocationParams": invocation_params,
                "providerParams": provider_params,
            }.items():
                if value:
                    variables[key] = value
        if prompt_id:
            result = CreatePromptVersionMutation.run_graphql_mutation(
                self._graphql_client,
                **variables,
            )
            prompt_version_id = result.to_dict()["id"]
            return self.prompt_version_url(prompt_id, prompt_version_id)
        else:
            result = CreatePromptMutation.run_graphql_mutation(
                self._graphql_client,
                **variables,
            )
            return self.prompt_url(result.to_dict()["id"])

    def update_prompt_by_id(
        self,
        prompt_id: str,
        updated_name: Optional[str] = None,
        description: Optional[str] = None,
        tags: Optional[List[str]] = None,
    ) -> bool:
        """Update the tags, description, or name of a top-levelprompt.

        Args:
            prompt_id (str): The ID of the prompt to update
            updated_name (Optional[str]): The updated name of the prompt
            description (Optional[str]): The updated description of the prompt
            tags (Optional[List[str]]): The updated tags of the prompt

        Returns:
            bool: True if the prompt was updated, False otherwise


        Raises:
            ArizeAPIException: If the prompt is not found or there is an API error

        """
        if not updated_name and not description and not tags:
            raise ValueError("At least one of updated_name, description, or tags must be provided to update a prompt")
        if not updated_name:
            updated_name = self.get_prompt_by_id(prompt_id)["name"]

        result = UpdatePromptMutation.run_graphql_mutation(
            self._graphql_client,
            space_id=self.space_id,
            prompt_id=prompt_id,
            name=updated_name,
            description=description,
            tags=tags,
        )
        return result.to_dict()

    def update_prompt(
        self,
        prompt_name: str,
        updated_name: Optional[str] = None,
        description: Optional[str] = None,
        tags: Optional[List[str]] = None,
    ) -> bool:
        """Update the name, description, or tags of a top-level prompt.

        Args:
            prompt_name (str): The name of the prompt to update
            updated_name (Optional[str]): The updated name of the prompt
            description (Optional[str]): The updated description of the prompt
            tags (Optional[List[str]]): The updated tags of the prompt

        Returns:
            bool: True if the prompt was updated, False otherwise

        Raises:
            ArizeAPIException: If the prompt is not found or there is an API error

        """
        if not updated_name and not description and not tags:
            raise ValueError("At least one of updated_name, description, or tags must be provided to update a prompt")

        prompt_id = self.get_prompt(prompt_name)["id"]
        name = updated_name if updated_name else prompt_name
        return self.update_prompt_by_id(prompt_id, name=name, description=description, tags=tags)

    def delete_prompt_by_id(self, prompt_id: str) -> bool:
        """Deletes a prompt.

        Args:
            prompt_id (str): The ID of the prompt to delete

        Returns:
            bool: True if the prompt was deleted, False otherwise

        Raises:
            ArizeAPIException: If the prompt is not found or there is an API error

        """
        result = DeletePromptMutation.run_graphql_mutation(
            self._graphql_client,
            prompt_id=prompt_id,
            space_id=self.space_id,
        )
        return result.success

    def delete_prompt(self, prompt_name: str) -> bool:
        """Deletes a prompt.

        Args:
            prompt_name (str): The name of the prompt to delete

        Returns:
            bool: True if the prompt was deleted, False otherwise

        Raises:
            ArizeAPIException: If the prompt is not found or there is an API error

        """
        prompt_id = self.get_prompt(prompt_name)["id"]
        return self.delete_prompt_by_id(prompt_id)

    def get_all_custom_metrics(self, model_name: Optional[str] = None) -> Union[List[dict], Dict[str, List[dict]]]:
        """Retrieves all custom metrics for all models in the space.
        If model_name is provided, retrieves custom metrics for the specified model.
        Otherwise, retrieves custom metrics for all models in the space by model name.

        Args:
            model_name (Optional[str]): Name of the model to get metrics for.
                If None, retrieves metrics for all models.

        Returns:
            Union[List[dict], Dict[str, List[dict]]]: A list of custom metric dictionaries,
            or a dictionary of model name to list of custom metric dictionaries.

            Each custom metric dictionary contains:
            - id (str): Unique identifier for the metric
            - name (str): Name of the metric
            - description (str): Description of what the metric measures
            - metric (str): The metric expression/formula
            - createdAt (datetime): When the metric was created
            - requiresPositiveClass (bool): Whether metric requires positive class label

        Example:
            If model_name is None, returns a dictionary of model name to list of custom metric dictionaries for all models in the space:
            ```python
            {
                "model1": [custom_metric_dict1, custom_metric_dict2],
                "model2": [custom_metric_dict3, custom_metric_dict4],
            }
            ```
            If model_name "model1" is provided, returns a list of custom metric dictionaries:
            ```python
            [custom_metric_dict1, custom_metric_dict2]
            ```

        Raises:
            ArizeAPIException: If there is an API error

        """
        if model_name:
            return self.get_all_custom_metrics_for_model(model_name=model_name)
        else:
            models = GetAllModelsQuery.run_graphql_query(
                self._graphql_client,
                space_id=self.space_id,
            )
            results = {}
            for model in models:
                if model.id:
                    try:
                        results[model.name] = self.get_all_custom_metrics_for_model(model_id=model.id)
                    except ArizeAPIException as e:
                        logger.warning(f"Error getting custom metrics for model {model.name}: {e}")
            return results

    def get_all_custom_metrics_for_model(self, model_name: Optional[str] = None, model_id: Optional[str] = None) -> List[dict]:
        """Retrieves all custom metrics for a specific model. Model must be specified by either model_name or model_id.

        Args:
            model_name (Optional[str]): Name of the model to get metrics for.
            model_id (Optional[str]): ID of the model to get metrics for.

        Returns:
            List[dict]: A list of custom metric dictionaries, each containing:
            - id (str): Unique identifier for the metric
            - name (str): Name of the metric
            - description (str): Description of what the metric measures
            - metric (str): The metric expression/formula
            - createdAt (datetime): When the metric was created
            - requiresPositiveClass (bool): Whether metric requires positive class label

        Raises:
            ValueError: If neither model_name nor model_id is provided
            ArizeAPIException: If the model is not found or there is an API error

        """
        if not model_name and not model_id:
            raise ValueError("Either model_name or model_id must be provided")
        if model_id:
            results = GetAllCustomMetricsByModelIdQuery.iterate_over_pages(
                self._graphql_client,
                sleep_time=self.sleep_time,
                model_id=model_id,
            )
        else:
            results = GetAllCustomMetricsQuery.iterate_over_pages(
                self._graphql_client,
                sleep_time=self.sleep_time,
                space_id=self.space_id,
                model_name=model_name,
            )
        return [result.to_dict() for result in results]

    def get_custom_metric_by_id(self, custom_metric_id: str) -> dict:
        """Retrieve a specific custom metric by ID.

        Args:
            custom_metric_id (str): The ID of the custom metric to retrieve

        Returns:
            dict: A dictionary containing metric information:
            - id (str): Unique identifier for the metric
            - name (str): Name of the metric
            - description (str): Description of what the metric measures
            - metric (str): The metric expression/formula (e.g. "select avg(prediction) from model")
            - createdAt (datetime): When the metric was created
            - requiresPositiveClass (bool): Whether metric requires positive class label

        Raises:
            ArizeAPIException: If the custom metric is not found or there is an API error

        """
        results = GetCustomMetricByIDQuery.run_graphql_query(
            self._graphql_client,
            custom_metric_id=custom_metric_id,
        )
        return results.to_dict()

    def get_custom_metric(self, model_name: str, metric_name: str) -> dict:
        """Retrieve a specific custom metric for a model by name.

        Args:
            model_name (str): The name of the model to get the metric for
            metric_name (str): The name of the metric to get

        Returns:
            dict: A dictionary containing metric information:
            - id (str): Unique identifier for the metric
            - name (str): Name of the metric
            - description (str): Description of what the metric measures
            - metric (str): The metric expression/formula (e.g. "select avg(prediction) from model")
            - createdAt (datetime): When the metric was created
            - requiresPositiveClass (bool): Whether metric requires positive class label

        Raises:
            ArizeAPIException: If the model is not found or there is an API error

        """
        results = GetCustomMetricQuery.run_graphql_query(
            self._graphql_client,
            space_id=self.space_id,
            model_name=model_name,
            metric_name=metric_name,
        )
        return results.to_dict()

    def get_custom_metric_url(self, model_name: str, metric_name: str) -> str:
        """Retrieves the path to a specific custom metric of a model from the current space.

        Args:
            model_name (str): The name of the model to retrieve the custom metric for
            metric_name (str): The name of the custom metric to retrieve

        Returns:
            str: The path to the custom metric

        Raises:
            ArizeAPIException: If the model or custom metric is not found or there is an API error

        """
        model = GetModelQuery.run_graphql_query(self._graphql_client, model_name=model_name, space_id=self.space_id)
        custom_metric = GetCustomMetricQuery.run_graphql_query(
            self._graphql_client,
            space_id=self.space_id,
            model_name=model_name,
            metric_name=metric_name,
        )
        return self.custom_metric_url(model.id, custom_metric.id)

    def create_custom_metric(
        self,
        metric: str,
        metric_name: str,
        model_id: Optional[str] = None,
        model_name: Optional[str] = None,
        metric_description: Optional[str] = None,
        metric_environment: Optional[str] = None,
    ) -> str:
        """Creates a new custom metric for a model.

        Args:
            metric (str): The metric expression/formula (e.g. "select avg(prediction) from model")
            metric_name (str): Name for the new metric
            model_id (Optional[str]): ID of the model to create metric for.
                Either model_id or model_name must be provided.
            model_name (Optional[str]): Name of the model to create metric for.
                Used to look up model_id if not provided.
            metric_description (Optional[str]): Description of what the metric measures
            metric_environment (Optional[str]): Environment name for the metric.
                Valid values are: "production", "staging", "development"
                Defaults to "production" if not specified.

        Returns:
            str: The path to the newly created custom metric

        Raises:
            ValueError: If neither model_id nor model_name is provided
            ArizeAPIException: If metric creation fails or there is an API error

        """
        if not model_id:
            if not model_name:
                raise ValueError("Either model_id or model_name must be provided")
            model = GetModelQuery.run_graphql_query(
                self._graphql_client,
                model_name=model_name,
                space_id=self.space_id,
            )
            model_id = model.id
        inputs = {
            "metric": metric,
            "modelId": model_id,
            "name": metric_name,
        }
        if metric_description:
            inputs["description"] = metric_description
        if metric_environment:
            inputs["modelEnvironmentName"] = metric_environment
        results = CreateCustomMetricMutation.run_graphql_mutation(
            self._graphql_client,
            **inputs,
        )
        return self.custom_metric_url(model_id, results.metric_id)

    def delete_custom_metric_by_id(self, custom_metric_id: str, model_id: str) -> bool:
        """Deletes a custom metric by ID.

        Args:
            custom_metric_id (str): ID of the custom metric to delete
            model_id (str): ID of the model to delete the custom metric for

        Returns:
            bool: True if the custom metric was deleted, False otherwise

        Raises:
            ArizeAPIException: If the custom metric is not found or there is an API error

        """
        results = DeleteCustomMetricMutation.run_graphql_mutation(
            self._graphql_client,
            customMetricId=custom_metric_id,
            modelId=model_id,
        )
        return results.model_id == model_id

    def delete_custom_metric(self, model_name: str, metric_name: str) -> bool:
        """Deletes a custom metric by name.

        Args:
            model_name (str): Name of the model to delete the custom metric for
            metric_name (str): Name of the custom metric to delete

        Returns:
            bool: True if the custom metric was deleted, False otherwise

        Raises:
            ArizeAPIException: If the custom metric is not found or there is an API error

        """
        model = GetModelQuery.run_graphql_query(
            self._graphql_client,
            model_name=model_name,
            space_id=self.space_id,
        )
        metric = GetCustomMetricQuery.run_graphql_query(
            self._graphql_client,
            space_id=self.space_id,
            model_name=model_name,
            metric_name=metric_name,
        )
        return self.delete_custom_metric_by_id(metric.id, model.id)

    def update_custom_metric_by_id(
        self,
        custom_metric_id: str,
        model_id: str,
        name: Optional[str] = None,
        metric: Optional[str] = None,
        description: Optional[str] = None,
        environment: Optional[str] = None,
    ) -> str:
        """Updates a custom metric by ID.

        Args:
            custom_metric_id (str): ID of the custom metric to update
            model_id (str): ID of the model to update the custom metric for
            name (Optional[str]): Name of the custom metric (if updating name)
            metric (Optional[str]): The metric expression/formula (e.g. "select avg(prediction) from model") (if updating metric)
            description (Optional[str]): Description of what the metric measures (if updating description)
            environment (Optional[str]): Environment name for the metric. (if updating environment)
                Valid values are: "production", "staging", "development"
                Defaults to "production" if not specified.

        Returns:
            dict: A dictionary containing the updated custom metric information:
            - id (str): Unique identifier for the metric
            - name (str): Name of the metric
            - description (str): Description of what the metric measures
            - metric (str): The metric expression/formula (e.g. "select avg(prediction) from model")
            - requiresPositiveClass (bool): Whether metric requires positive class label

        Raises:
            ArizeAPIException: If the custom metric is not found or there is an API error

        """
        custom_metric = self.get_custom_metric_by_id(custom_metric_id)
        inputs = {
            "customMetricId": custom_metric_id,
            "modelId": model_id,
            "name": name or custom_metric["name"],
            "metric": metric or custom_metric["metric"],
            "description": description or custom_metric["description"],
            "modelEnvironmentName": environment or custom_metric["modelEnvironmentName"],
        }
        results = UpdateCustomMetricMutation.run_graphql_mutation(
            self._graphql_client,
            **inputs,
        )
        return results.to_dict()

    def update_custom_metric(
        self,
        custom_metric_name: str,
        model_name: str,
        name: Optional[str] = None,
        metric: Optional[str] = None,
        description: Optional[str] = None,
        environment: Optional[str] = None,
    ) -> str:
        """Updates a custom metric.

        Args:
            custom_metric_name (str): Current name of the custom metric to update
            model_name (str): Name of the model to update the custom metric for
            name (Optional[str]): New name of the custom metric (if updating name)
            metric (Optional[str]): The metric expression/formula (e.g. "select avg(prediction) from model") (if updating metric)
            description (Optional[str]): Description of what the metric measures (if updating description)
            environment (Optional[str]): Environment name for the metric. (if updating environment)
                Valid values are: "production", "staging", "development"
                Defaults to "production" if not specified.

        Returns:
            dict: A dictionary containing the updated custom metric information:
            - id (str): Unique identifier for the metric
            - name (str): Name of the metric
            - description (str): Description of what the metric measures
            - metric (str): The metric expression/formula (e.g. "select avg(prediction) from model")
            - requiresPositiveClass (bool): Whether metric requires positive class label

        Raises:
            ArizeAPIException: If the custom metric is not found or there is an API error

        """
        model = GetModelQuery.run_graphql_query(
            self._graphql_client,
            model_name=model_name,
            space_id=self.space_id,
        )
        custom_metric = GetCustomMetricQuery.run_graphql_query(
            self._graphql_client,
            space_id=self.space_id,
            model_name=model_name,
            metric_name=custom_metric_name,
        )
        inputs = {
            "customMetricId": custom_metric.id,
            "modelId": model.id,
            "name": name or custom_metric_name,
            "customMetric": metric or custom_metric.metric,
            "modelEnvironmentName": environment or custom_metric.modelEnvironmentName,
            "description": description or custom_metric.description,
        }
        results = UpdateCustomMetricMutation.run_graphql_mutation(
            self._graphql_client,
            **inputs,
        )
        return results.to_dict()

    def copy_custom_metric(
        self,
        current_metric_name: str,
        current_model_name: str,
        new_model_name: Optional[str] = None,
        new_model_id: Optional[str] = None,
        new_metric_name: Optional[str] = None,
        new_metric_description: Optional[str] = None,
        new_model_environment: Optional[str] = "production",
    ) -> str:
        """Copies a custom metric from one model to another.

        Args:
            custom_metric_name (str): Name of the custom metric to copy
            current_model_name (str): Name of the model to copy the custom metric from
            new_model_name (Optional[str]): Name of the model to copy the custom metric to (must provide either new_model_name or new_model_id)
            new_model_id (Optional[str]): ID of the model to copy the custom metric to (must provide either new_model_name or new_model_id)
            new_metric_name (Optional[str]): Name of the new custom metric (default copies current metric name)
            new_metric_description (Optional[str]): Description of the new custom metric (default copies current metric description)
            new_model_environment (Optional[str]): Environment of the new custom metric (default is "production" options are "production", "staging", "development")

        Returns:
            str: The path to the newly created custom metric

        Raises:
            ArizeAPIException: If the custom metric is not found or there is an API error

        """
        custom_metric = GetCustomMetricQuery.run_graphql_query(
            self._graphql_client,
            space_id=self.space_id,
            model_name=current_model_name,
            metric_name=current_metric_name,
        )
        return self.create_custom_metric(
            metric=custom_metric.metric,
            metric_name=new_metric_name or current_metric_name,
            model_name=new_model_name,
            model_id=new_model_id,
            metric_description=new_metric_description or custom_metric.description,
            metric_environment=new_model_environment,
        )

    def get_all_monitors(self, model_id: str = None, model_name: str = None, monitor_category: str = None) -> List[dict]:
        """Retrieves all monitors for a specific model.

        Args:
            model_id (Optional[str]): ID of the model to get monitors for.
                Either model_id or model_name must be provided.
            model_name (Optional[str]): Name of the model to get monitors for.
                Used to look up model_id if not provided.
            monitor_category (Optional[str]): Filter monitors by category.
                Valid values are: "drift", "dataQuality", "performance"
                If None, returns monitors of all categories.

        Returns:
            List[dict]: A list of monitor dictionaries, each containing:
            - id (str): Unique identifier for the monitor
            - name (str): Name of the monitor
            - monitorCategory (str): Category of the monitor ("performance", "drift", "dataQuality")
            - status (str): Current status ("triggered", "cleared", "noData")
            - isTriggered (bool): Whether the monitor is currently triggered
            - threshold (float): Alert threshold value
            - operator (str): Comparison operator for the threshold (e.g. "greaterThan", "lessThan")

            Additional fields depend on the monitor category.

        Raises:
            ValueError: If neither model_id nor model_name is provided
            ArizeAPIException: If the model is not found or there is an API error

        """
        if not model_id:
            if not model_name:
                raise ValueError("Either model_id or model_name must be provided")
            model = self.get_model(model_name)
            model_id = model["id"]
        results = GetAllModelMonitorsQuery.iterate_over_pages(
            self._graphql_client,
            sleep_time=self.sleep_time,
            model_id=model_id,
            monitor_category=monitor_category,
        )
        return [result.to_dict() for result in results]

    def get_monitor(self, model_name: str, monitor_name: str) -> dict:
        """Retrieves a specific monitor by name and model name.

        Args:
            model_name (str): Name of the model to get the monitor for
            monitor_name (str): Name of the monitor to get

        Returns:
            dict: A dictionary containing monitor information:
            - id (str): Unique identifier for the monitor
            - name (str): Name of the monitor
            - monitorCategory (str): Category of the monitor ("performance", "drift", "dataQuality")
            - status (str): Current status ("triggered", "cleared", "noData")
            - isTriggered (bool): Whether the monitor is currently triggered
            - threshold (float): Alert threshold value
            - operator (str): Comparison operator for the threshold (e.g. "greaterThan", "lessThan")

            Additional fields depend on the monitor category.

        Raises:
            ArizeAPIException: If the monitor is not found or there is an API error

        """
        result = GetMonitorQuery.run_graphql_query(
            self._graphql_client,
            model_name=model_name,
            monitor_name=monitor_name,
            space_id=self.space_id,
        )
        return result.to_dict()

    def get_monitor_by_id(self, monitor_id: str) -> dict:
        """Retrieves a specific monitor by ID.

        Args:
            monitor_id (str): ID of the monitor to get

        Returns:
            dict: A dictionary containing monitor information:
            - id (str): Unique identifier for the monitor
            - name (str): Name of the monitor
            - monitorCategory (str): Category of the monitor ("performance", "drift", "dataQuality")
            - status (str): Current status ("triggered", "cleared", "noData")
            - isTriggered (bool): Whether the monitor is currently triggered
            - threshold (float): Alert threshold value
            - operator (str): Comparison operator for the threshold (e.g. "greaterThan", "lessThan")

            Additional fields depend on the monitor category.

        Raises:
            ArizeAPIException: If the monitor is not found or there is an API error

        """
        results = GetMonitorByIDQuery.run_graphql_query(
            self._graphql_client,
            monitor_id=monitor_id,
        )
        return results.to_dict()

    def get_monitor_url(self, monitor_name: str, model_name: str) -> str:
        """Retrieves the path to a specific monitor by name and model name.

        Args:
            monitor_name (str): Name of the monitor to get
            model_name (str): Name of the model to get the monitor for

        Returns:
            str: The path to the monitor

        Raises:
            ArizeAPIException: If the monitor is not found or there is an API error

        """
        monitor = GetMonitorQuery.run_graphql_query(
            self._graphql_client,
            model_name=model_name,
            monitor_name=monitor_name,
            space_id=self.space_id,
        )
        return self.monitor_url(monitor.id)

    def create_performance_monitor(
        self,
        name: str,
        model_name: str,
        model_environment_name: str,
        operator: str = "greaterThan",
        performance_metric: Optional[str] = None,
        custom_metric_id: Optional[str] = None,
        notes: Optional[str] = None,
        threshold: Optional[float] = None,
        std_dev_multiplier: Optional[float] = 2.0,
        prediction_class_value: Optional[str] = None,
        positive_class_value: Optional[str] = None,
        downtime_start: Optional[Union[datetime, str]] = None,
        downtime_duration_hrs: Optional[int] = None,
        downtime_frequency_days: Optional[int] = None,
        scheduled_runtime_enabled: Optional[bool] = False,
        scheduled_runtime_cadence_seconds: Optional[int] = None,
        scheduled_runtime_days_of_week: Optional[List[int]] = None,
        evaluation_window_length_seconds: Optional[int] = 259200,
        delay_seconds: Optional[int] = 0,
        threshold_mode: Optional[str] = "single",
        threshold2: Optional[float] = None,
        operator2: Optional[str] = None,
        std_dev_multiplier2: Optional[float] = None,
        email_addresses: Optional[Union[str, List[str]]] = None,
        integration_key_ids: Optional[Union[str, List[str]]] = None,
    ) -> str:
        """Creates a new performance metric monitor for a model.

        Args:
            name (str): Name of the monitor
            model_name (str): Name of the model to monitor
            model_environment_name (str): Environment name for the model (options are "tracing", "production", "validation", or "training")
            operator (str): Comparison operator for the threshold (e.g. "greaterThan", "lessThan")
            performance_metric (Optional[str]): Name of the performance metric to monitor (e.g. "accuracy", "auc") - either performance_metric or custom_metric_id must be provided
            custom_metric_id (Optional[str]): ID of the custom metric to monitor - either performance_metric or custom_metric_id must be provided
            notes (Optional[str]): Notes for the monitor
            threshold (Optional[float]): Alert threshold value (e.g. 0.95)
            std_dev_multiplier (Optional[float]): Standard deviation multiplier for the threshold (e.g. 2.0)
            prediction_class_value (Optional[str]): Value of the prediction class to monitor
            positive_class_value (Optional[str]): Value of the positive class to monitor
            downtime_start (Optional[datetime | str]): Start time for downtime
            downtime_duration_hrs (Optional[int]): Duration of downtime in hours
            downtime_frequency_days (Optional[int]): Frequency of downtime in days
            scheduled_runtime_enabled (Optional[bool]): Whether the monitor is scheduled to run
            scheduled_runtime_cadence_seconds (Optional[int]): Cadence of scheduled runtime in seconds
            scheduled_runtime_days_of_week (Optional[List[int]]): Days of the week to run the monitor
            evaluation_window_length_seconds (Optional[int]): Length of the evaluation window in seconds - default is 259200 (1 day)
            delay_seconds (Optional[int]): Delay in seconds before the monitor is evaluated - default is 0
            threshold_mode (Optional[str]): Mode for the threshold (options are "single" for one threshold or "double" for two thresholds) - default is "single"
            threshold2 (Optional[float]): Second threshold value (only used if threshold_mode is "double")
            operator2 (Optional[str]): Comparison operator for the second threshold (e.g. "greaterThan", "lessThan" only used if threshold_mode is "double")
            std_dev_multiplier2 (Optional[float]): Standard deviation multiplier for the second threshold (only used if threshold_mode is "double")
            email_addresses (Optional[Union[str, List[str]]]): Email address(es) to notify when the monitor is triggered
            integration_key_ids (Optional[Union[str, List[str]]]): ID(s) of integration key(s) to notify when the monitor is triggered

        Returns:
            str: The path to the newly created performance metric monitor

        Raises:
            ArizeAPIException: If monitor creation fails or there is an API error

        """
        if performance_metric is None and custom_metric_id is None:
<<<<<<< HEAD
            raise ValueError(
                "Either performance_metric or custom_metric_id must be provided"
            )
        contacts = []
        if email_addresses:
            if isinstance(email_addresses, str):
                email_addresses = [email_addresses]
            contacts.extend(
                [
                    {"notificationChannelType": "email", "emailAddress": email_address}
                    for email_address in email_addresses
                ]
            )
        if integration_key_ids:
            if isinstance(integration_key_ids, str):
                integration_key_ids = [integration_key_ids]
            contacts.extend(
                [
                    {
                        "notificationChannelType": "integration",
                        "integrationKeyId": integration_key_id,
                    }
                    for integration_key_id in integration_key_ids
                ]
            )
=======
            raise ValueError("Either performance_metric or custom_metric_id must be provided")
>>>>>>> 5d9ea028
        results = CreatePerformanceMonitorMutation.run_graphql_mutation(
            self._graphql_client,
            **{
                "spaceId": self.space_id,
                "modelName": model_name,
                "name": name,
                "notes": notes,
                "performanceMetric": performance_metric,
                "customMetricId": custom_metric_id,
                "operator": operator,
                "threshold": threshold,
<<<<<<< HEAD
                "dynamicAutoThreshold": (
                    {"stdDevMultiplier": std_dev_multiplier} if not threshold else None
                ),
                "contacts": contacts,
                "downtimeStart": (
                    parse_datetime(downtime_start) if downtime_start else None
                ),
=======
                "dynamicAutoThreshold": ({"stdDevMultiplier": std_dev_multiplier} if not threshold else None),
                "contacts": [{"notificationChannelType": "email", "emailAddress": email_address} for email_address in email_addresses or []],
                "downtimeStart": (parse_datetime(downtime_start) if downtime_start else None),
>>>>>>> 5d9ea028
                "downtimeDurationHrs": downtime_duration_hrs,
                "downtimeFrequencyDays": downtime_frequency_days,
                "scheduledRuntimeEnabled": scheduled_runtime_enabled,
                "scheduledRuntimeCadenceSeconds": scheduled_runtime_cadence_seconds,
                "scheduledRuntimeDaysOfWeek": scheduled_runtime_days_of_week,
                "evaluationWindowLengthSeconds": evaluation_window_length_seconds,
                "delaySeconds": delay_seconds,
                "thresholdMode": threshold_mode,
                "threshold2": threshold2,
                "operator2": operator2,
                "stdDevMultiplier2": std_dev_multiplier2 if not threshold2 else None,
                "modelEnvironmentName": model_environment_name,
                "predictionClassValue": prediction_class_value,
                "positiveClassValue": positive_class_value,
            },
        )
        return self.monitor_url(results.monitor_id)

    def create_drift_monitor(
        self,
        name: str,
        model_name: str,
        drift_metric: str = "psi",
        dimension_category: str = "prediction",
        operator: str = "greaterThan",
        dimension_name: Optional[str] = None,
        notes: Optional[str] = None,
        threshold: Optional[float] = None,
        std_dev_multiplier: Optional[float] = 2.0,
        downtime_start: Optional[datetime] = None,
        downtime_duration_hrs: Optional[int] = None,
        downtime_frequency_days: Optional[int] = None,
        scheduled_runtime_enabled: Optional[bool] = False,
        scheduled_runtime_cadence_seconds: Optional[int] = None,
        scheduled_runtime_days_of_week: Optional[List[int]] = None,
        evaluation_window_length_seconds: Optional[int] = 259200,
        delay_seconds: Optional[int] = 0,
        threshold_mode: Optional[str] = "single",
        threshold2: Optional[float] = None,
        operator2: Optional[str] = None,
        std_dev_multiplier2: Optional[float] = 2.0,
        email_addresses: Optional[Union[str, List[str]]] = None,
        integration_key_ids: Optional[Union[str, List[str]]] = None,
    ) -> str:
        """Creates a new drift monitor for a model.

        Args:
            name (str): Name of the monitor
            model_name (str): Name of the model to monitor
            drift_metric (str): Metric to use for drift detection (options are "psi", "js", "kl", "ks", or for embeddings "euclideanDistance" or "cosineSimilarity") - default is "psi"
            dimension_category (str): Category of the dimension to monitor (e.g. "prediction", "featureLabel", etc.) - default is "prediction"
            operator (str): Comparison operator for the threshold (e.g. "greaterThan", "lessThan") - default is "greaterThan"
            dimension_name (Optional[str]): Name of the dimension to monitor (not applicable for prediction drift)
            notes (Optional[str]): Notes for the monitor
            threshold (Optional[float]): Alert threshold value
            std_dev_multiplier (Optional[float]): Standard deviation multiplier for the threshold (default is 2.0 if a threshold is not provided)
            downtime_start (Optional[datetime | str]): Start time for downtime
            downtime_duration_hrs (Optional[int]): Duration of downtime in hours
            downtime_frequency_days (Optional[int]): Frequency of downtime in days
            scheduled_runtime_enabled (Optional[bool]): Whether the monitor is scheduled to run
            scheduled_runtime_cadence_seconds (Optional[int]): Cadence of scheduled runtime in seconds
            scheduled_runtime_days_of_week (Optional[List[int]]): Days of the week to run the monitor
            evaluation_window_length_seconds (Optional[int]): Length of the evaluation window in seconds - default is 259200 (1 day)
            delay_seconds (Optional[int]): Delay in seconds before the monitor is evaluated - default is 0
            threshold_mode (Optional[str]): Mode for the threshold (options are "single" for one threshold or "double" for two thresholds) - default is "single"
            threshold2 (Optional[float]): Second threshold value (only used if threshold_mode is "double")
            operator2 (Optional[str]): Comparison operator for the second threshold (e.g. "greaterThan", "lessThan" only used if threshold_mode is "double")
            std_dev_multiplier2 (Optional[float]): Standard deviation multiplier for the second threshold (default is 2.0 if threshold_mode is "double" and a threshold2 is not provided)
            email_addresses (Optional[List[str]]): Email addresses to notify when the monitor is triggered

        Returns:
            str: The path to the newly created drift monitor

        Raises:
            ArizeAPIException: If monitor creation fails or there is an API error

        """
        contacts = []
        if email_addresses:
            if isinstance(email_addresses, str):
                email_addresses = [email_addresses]
            contacts.extend(
                [
                    {"notificationChannelType": "email", "emailAddress": email_address}
                    for email_address in email_addresses
                ]
            )
        if integration_key_ids:
            if isinstance(integration_key_ids, str):
                integration_key_ids = [integration_key_ids]
            contacts.extend(
                [
                    {
                        "notificationChannelType": "integration",
                        "integrationKeyId": integration_key_id,
                    }
                    for integration_key_id in integration_key_ids
                ]
            )
        results = CreateDriftMonitorMutation.run_graphql_mutation(
            self._graphql_client,
            **{
                "spaceId": self.space_id,
                "modelName": model_name,
                "name": name,
                "dimensionCategory": dimension_category,
                "dimensionName": dimension_name,
                "notes": notes,
                "driftMetric": drift_metric,
                "operator": operator,
                "threshold": threshold,
<<<<<<< HEAD
                "dynamicAutoThreshold": (
                    {"stdDevMultiplier": std_dev_multiplier} if not threshold else None
                ),
                "contacts": contacts,
                "downtimeStart": (
                    parse_datetime(downtime_start) if downtime_start else None
                ),
=======
                "dynamicAutoThreshold": ({"stdDevMultiplier": std_dev_multiplier} if not threshold else None),
                "contacts": [{"notificationChannelType": "email", "emailAddress": email_address} for email_address in email_addresses or []],
                "downtimeStart": (parse_datetime(downtime_start) if downtime_start else None),
>>>>>>> 5d9ea028
                "downtimeDurationHrs": downtime_duration_hrs,
                "downtimeFrequencyDays": downtime_frequency_days,
                "scheduledRuntimeEnabled": scheduled_runtime_enabled,
                "scheduledRuntimeCadenceSeconds": scheduled_runtime_cadence_seconds,
                "scheduledRuntimeDaysOfWeek": scheduled_runtime_days_of_week,
                "evaluationWindowLengthSeconds": evaluation_window_length_seconds,
                "delaySeconds": delay_seconds,
                "thresholdMode": threshold_mode,
                "threshold2": threshold2,
                "operator2": operator2,
                "stdDevMultiplier2": std_dev_multiplier2 if not threshold2 else None,
            },
        )
        return self.monitor_url(results.monitor_id)

    def create_data_quality_monitor(
        self,
        name: str,
        model_name: str,
        data_quality_metric: str,
        model_environment_name: str,
        dimension_category: str = "prediction",
        operator: str = "greaterThan",
        dimension_name: Optional[str] = None,
        notes: Optional[str] = None,
        threshold: Optional[float] = None,
        std_dev_multiplier: Optional[float] = 2.0,
        downtime_start: Optional[Union[datetime, str]] = None,
        downtime_duration_hrs: Optional[int] = None,
        downtime_frequency_days: Optional[int] = None,
        scheduled_runtime_enabled: Optional[bool] = False,
        scheduled_runtime_cadence_seconds: Optional[int] = None,
        scheduled_runtime_days_of_week: Optional[List[int]] = None,
        evaluation_window_length_seconds: Optional[int] = 259200,
        delay_seconds: Optional[int] = 0,
        threshold_mode: Optional[str] = "single",
        operator2: Optional[str] = None,
        threshold2: Optional[float] = None,
        std_dev_multiplier2: Optional[float] = 2.0,
        email_addresses: Optional[Union[str, List[str]]] = None,
        integration_key_ids: Optional[Union[str, List[str]]] = None,
    ) -> str:
        """Creates a new data quality monitor for a model.

        Args:
            name (str): Name of the monitor
            model_name (str): Name of the model to monitor
            data_quality_metric (str): Metric to use for data quality detection (e.g. "percentEmpty", "cardinality", "avg", etc.)
            model_environment_name (str): Environment name for the model (options are "tracing", "production", "validation", or "training")
            dimension_category (str): Category of the dimension to monitor (e.g. "prediction", "featureLabel", etc.) - default is "prediction"
            operator (str): Comparison operator for the threshold (e.g. "greaterThan", "lessThan") - default is "greaterThan"
            dimension_name (Optional[str]): Name of the dimension to monitor (not applicable for predictions)
            notes (Optional[str]): Notes for the monitor
            threshold (Optional[float]): Alert threshold value
            std_dev_multiplier (Optional[float]): Standard deviation multiplier for the threshold (default is 2.0 if a threshold is not provided)
            downtime_start (Optional[datetime | str]): Start time for downtime
            downtime_duration_hrs (Optional[int]): Duration of downtime in hours
            downtime_frequency_days (Optional[int]): Frequency of downtime in days
            scheduled_runtime_enabled (Optional[bool]): Whether the monitor is scheduled to run
            scheduled_runtime_cadence_seconds (Optional[int]): Cadence of scheduled runtime in seconds
            scheduled_runtime_days_of_week (Optional[List[int]]): Days of the week to run the monitor
            evaluation_window_length_seconds (Optional[int]): Length of the evaluation window in seconds - default is 259200 (1 day)
            delay_seconds (Optional[int]): Delay in seconds before the monitor is evaluated - default is 0
            threshold_mode (Optional[str]): Mode for the threshold (options are "single" for one threshold or "double" for two thresholds) - default is "single"
            operator2 (Optional[str]): Comparison operator for the second threshold (e.g. "greaterThan", "lessThan" only used if threshold_mode is "double")
            threshold2 (Optional[float]): Alert threshold value for the second threshold (only used if threshold_mode is "double")
            std_dev_multiplier2 (Optional[float]): Standard deviation multiplier for the second threshold (default is 2.0 if threshold_mode is "double" and a threshold2 is not provided)
            email_addresses (Optional[Union[str, List[str]]]): Email address(es) to notify when the monitor is triggered
            integration_key_ids (Optional[Union[str, List[str]]]): ID(s) of integration key(s) to notify when the monitor is triggered

        Returns:
            str: The path to the newly created data quality monitor

        Raises:
            ArizeAPIException: If monitor creation fails or there is an API error

        """
        contacts = []
        if email_addresses:
            if isinstance(email_addresses, str):
                email_addresses = [email_addresses]
            contacts.extend(
                [
                    {"notificationChannelType": "email", "emailAddress": email_address}
                    for email_address in email_addresses
                ]
            )
        if integration_key_ids:
            if isinstance(integration_key_ids, str):
                integration_key_ids = [integration_key_ids]
            contacts.extend(
                [
                    {
                        "notificationChannelType": "integration",
                        "integrationKeyId": integration_key_id,
                    }
                    for integration_key_id in integration_key_ids
                ]
            )
        results = CreateDataQualityMonitorMutation.run_graphql_mutation(
            self._graphql_client,
            **{
                "spaceId": self.space_id,
                "modelName": model_name,
                "name": name,
                "dataQualityMetric": data_quality_metric,
                "dimensionCategory": dimension_category,
                "dimensionName": dimension_name,
                "notes": notes,
                "operator": operator,
                "threshold": threshold,
<<<<<<< HEAD
                "dynamicAutoThreshold": (
                    {"stdDevMultiplier": std_dev_multiplier} if not threshold else None
                ),
                "contacts": contacts,
                "downtimeStart": (
                    parse_datetime(downtime_start) if downtime_start else None
                ),
=======
                "dynamicAutoThreshold": ({"stdDevMultiplier": std_dev_multiplier} if not threshold else None),
                "contacts": [{"notificationChannelType": "email", "emailAddress": email_address} for email_address in email_addresses or []],
                "downtimeStart": (parse_datetime(downtime_start) if downtime_start else None),
>>>>>>> 5d9ea028
                "downtimeDurationHrs": downtime_duration_hrs,
                "downtimeFrequencyDays": downtime_frequency_days,
                "scheduledRuntimeEnabled": scheduled_runtime_enabled,
                "scheduledRuntimeCadenceSeconds": scheduled_runtime_cadence_seconds,
                "scheduledRuntimeDaysOfWeek": scheduled_runtime_days_of_week,
                "evaluationWindowLengthSeconds": evaluation_window_length_seconds,
                "delaySeconds": delay_seconds,
                "thresholdMode": threshold_mode,
                "operator2": operator2,
                "threshold2": threshold2,
                "stdDevMultiplier2": std_dev_multiplier2 if not threshold2 else None,
                "modelEnvironmentName": model_environment_name,
            },
        )
        return self.monitor_url(results.monitor_id)

    def delete_monitor_by_id(self, monitor_id: str) -> bool:
        """Deletes a monitor by its ID.

        Args:
            monitor_id (str): ID of the monitor to delete

        Returns:
            bool: `True` if the monitor was deleted, `False` otherwise

        Raises:
            ArizeAPIException: If monitor deletion fails or there is an API error

        """
        results = DeleteMonitorMutation.run_graphql_mutation(self._graphql_client, monitorId=monitor_id)
        return results.monitor_id == monitor_id

    def delete_monitor(
        self,
        monitor_name: str,
        model_name: str,
    ) -> bool:
        """Deletes a monitor using its name and the name of the model it belongs to.

        Args:
            monitor_name (str): Name of the monitor to delete
            model_name (str): Name of the model to delete the monitor from

        Returns:
            bool: `True` if the monitor was deleted, `False` otherwise

        Raises:
            ArizeAPIException: If monitor deletion fails or there is an API error

        """
        monitor = GetMonitorQuery.run_graphql_query(
            self._graphql_client,
            model_name=model_name,
            monitor_name=monitor_name,
            space_id=self.space_id,
        )
        return self.delete_monitor_by_id(monitor_id=monitor.id)

    def copy_monitor(
        self,
        current_monitor_name: str,
        current_model_name: str,
        new_monitor_name: Optional[str] = None,
        new_model_name: Optional[str] = None,
        new_space_id: Optional[str] = None,
        **kwargs,
    ):
        """Copies a monitor from one model to another.

        Args:
            current_monitor_name (str): Name of the monitor to copy
            current_model_name (str): Name of the model to copy the monitor from
            new_model_name (Optional[str]): Name of the model to copy the monitor to (default is current model name)
            new_monitor_name (Optional[str]): Name of the new monitor (default copies current monitor name)
            new_space_id (Optional[str]): ID of the space to copy the monitor to (default is current space)
            **kwargs: Additional keyword arguments to pass to the create_monitor function to update new monitor fields

        Returns:
            str: The path to the newly created monitor

        Raises:
            ArizeAPIException: If monitor creation fails or there is an API error

        """
        current_monitor = GetMonitorQuery.run_graphql_query(
            self._graphql_client,
            model_name=current_model_name,
            monitor_name=current_monitor_name,
            space_id=self.space_id,
        )
        monitor_type = MonitorManager.extract_monitor_type(
            space_id=new_space_id or self.space_id,
            model_name=new_model_name or current_model_name,
            monitor=current_monitor,
        )
        if new_monitor_name:
            kwargs["name"] = new_monitor_name
        if kwargs:
            monitor_fields = monitor_type.to_dict()
            for key, value in kwargs.items():
                if value is not None and key in monitor_fields:
                    monitor_fields[key] = value
            monitor_type = MonitorManager.extract_monitor_type_from_dict(
                space_id=new_space_id or self.space_id,
                model_name=new_model_name or current_model_name,
                monitor=monitor_fields,
            )
        monitor_query = {
            "performance": CreatePerformanceMonitorMutation,
            "data_quality": CreateDataQualityMonitorMutation,
            "drift": CreateDriftMonitorMutation,
        }.get(current_monitor.monitorCategory.name)
        new_monitor = monitor_query.run_graphql_mutation(
            self._graphql_client,
            **monitor_type.to_dict(),
        )
        return self.monitor_url(new_monitor.monitor_id)<|MERGE_RESOLUTION|>--- conflicted
+++ resolved
@@ -1570,20 +1570,12 @@
 
         """
         if performance_metric is None and custom_metric_id is None:
-<<<<<<< HEAD
-            raise ValueError(
-                "Either performance_metric or custom_metric_id must be provided"
-            )
+            raise ValueError("Either performance_metric or custom_metric_id must be provided")
         contacts = []
         if email_addresses:
             if isinstance(email_addresses, str):
                 email_addresses = [email_addresses]
-            contacts.extend(
-                [
-                    {"notificationChannelType": "email", "emailAddress": email_address}
-                    for email_address in email_addresses
-                ]
-            )
+            contacts.extend([{"notificationChannelType": "email", "emailAddress": email_address} for email_address in email_addresses])
         if integration_key_ids:
             if isinstance(integration_key_ids, str):
                 integration_key_ids = [integration_key_ids]
@@ -1596,9 +1588,6 @@
                     for integration_key_id in integration_key_ids
                 ]
             )
-=======
-            raise ValueError("Either performance_metric or custom_metric_id must be provided")
->>>>>>> 5d9ea028
         results = CreatePerformanceMonitorMutation.run_graphql_mutation(
             self._graphql_client,
             **{
@@ -1610,19 +1599,9 @@
                 "customMetricId": custom_metric_id,
                 "operator": operator,
                 "threshold": threshold,
-<<<<<<< HEAD
-                "dynamicAutoThreshold": (
-                    {"stdDevMultiplier": std_dev_multiplier} if not threshold else None
-                ),
+                "dynamicAutoThreshold": ({"stdDevMultiplier": std_dev_multiplier} if not threshold else None),
                 "contacts": contacts,
-                "downtimeStart": (
-                    parse_datetime(downtime_start) if downtime_start else None
-                ),
-=======
-                "dynamicAutoThreshold": ({"stdDevMultiplier": std_dev_multiplier} if not threshold else None),
-                "contacts": [{"notificationChannelType": "email", "emailAddress": email_address} for email_address in email_addresses or []],
                 "downtimeStart": (parse_datetime(downtime_start) if downtime_start else None),
->>>>>>> 5d9ea028
                 "downtimeDurationHrs": downtime_duration_hrs,
                 "downtimeFrequencyDays": downtime_frequency_days,
                 "scheduledRuntimeEnabled": scheduled_runtime_enabled,
@@ -1704,12 +1683,7 @@
         if email_addresses:
             if isinstance(email_addresses, str):
                 email_addresses = [email_addresses]
-            contacts.extend(
-                [
-                    {"notificationChannelType": "email", "emailAddress": email_address}
-                    for email_address in email_addresses
-                ]
-            )
+            contacts.extend([{"notificationChannelType": "email", "emailAddress": email_address} for email_address in email_addresses])
         if integration_key_ids:
             if isinstance(integration_key_ids, str):
                 integration_key_ids = [integration_key_ids]
@@ -1734,19 +1708,9 @@
                 "driftMetric": drift_metric,
                 "operator": operator,
                 "threshold": threshold,
-<<<<<<< HEAD
-                "dynamicAutoThreshold": (
-                    {"stdDevMultiplier": std_dev_multiplier} if not threshold else None
-                ),
+                "dynamicAutoThreshold": ({"stdDevMultiplier": std_dev_multiplier} if not threshold else None),
                 "contacts": contacts,
-                "downtimeStart": (
-                    parse_datetime(downtime_start) if downtime_start else None
-                ),
-=======
-                "dynamicAutoThreshold": ({"stdDevMultiplier": std_dev_multiplier} if not threshold else None),
-                "contacts": [{"notificationChannelType": "email", "emailAddress": email_address} for email_address in email_addresses or []],
                 "downtimeStart": (parse_datetime(downtime_start) if downtime_start else None),
->>>>>>> 5d9ea028
                 "downtimeDurationHrs": downtime_duration_hrs,
                 "downtimeFrequencyDays": downtime_frequency_days,
                 "scheduledRuntimeEnabled": scheduled_runtime_enabled,
@@ -1828,12 +1792,7 @@
         if email_addresses:
             if isinstance(email_addresses, str):
                 email_addresses = [email_addresses]
-            contacts.extend(
-                [
-                    {"notificationChannelType": "email", "emailAddress": email_address}
-                    for email_address in email_addresses
-                ]
-            )
+            contacts.extend([{"notificationChannelType": "email", "emailAddress": email_address} for email_address in email_addresses])
         if integration_key_ids:
             if isinstance(integration_key_ids, str):
                 integration_key_ids = [integration_key_ids]
@@ -1858,19 +1817,9 @@
                 "notes": notes,
                 "operator": operator,
                 "threshold": threshold,
-<<<<<<< HEAD
-                "dynamicAutoThreshold": (
-                    {"stdDevMultiplier": std_dev_multiplier} if not threshold else None
-                ),
+                "dynamicAutoThreshold": ({"stdDevMultiplier": std_dev_multiplier} if not threshold else None),
                 "contacts": contacts,
-                "downtimeStart": (
-                    parse_datetime(downtime_start) if downtime_start else None
-                ),
-=======
-                "dynamicAutoThreshold": ({"stdDevMultiplier": std_dev_multiplier} if not threshold else None),
-                "contacts": [{"notificationChannelType": "email", "emailAddress": email_address} for email_address in email_addresses or []],
                 "downtimeStart": (parse_datetime(downtime_start) if downtime_start else None),
->>>>>>> 5d9ea028
                 "downtimeDurationHrs": downtime_duration_hrs,
                 "downtimeFrequencyDays": downtime_frequency_days,
                 "scheduledRuntimeEnabled": scheduled_runtime_enabled,
